--- conflicted
+++ resolved
@@ -39,7 +39,12 @@
 
 guess = jnp.full((5,), 0.01)
 
-<<<<<<< HEAD
+jacobian = jax.jacrev(get_steady_state, argnums=2)(model, guess, parameters)
+jacobian["log_kcat"]["GNMT1"]
+```
+```
+Array([-3.83561770e-07, -9.66801636e-06,  3.38183140e-10,  3.15564928e-09,
+        5.28588273e-08], dtype=float64, weak_type=True)
 ```
 
 ### Load a kinetic model from an sbml file
@@ -58,13 +63,4 @@
 
 > [!NOTE]
 > The parameters in the sbml file have to have unique identifiers.
-> In CopasiUI it is possible to make Global Quantities as assignments and odes. Enzax currently does not support this.
-=======
-jacobian = jax.jacrev(get_steady_state, argnums=2)(model, guess, parameters)
-jacobian["log_kcat"]["GNMT1"]
-```
-```
-Array([-3.83561770e-07, -9.66801636e-06,  3.38183140e-10,  3.15564928e-09,
-        5.28588273e-08], dtype=float64, weak_type=True)
-```
->>>>>>> 6dd1b285
+> In CopasiUI it is possible to make Global Quantities as assignments and odes. Enzax currently does not support this.