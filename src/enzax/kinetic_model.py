--- conflicted
+++ resolved
@@ -1,6 +1,7 @@
 """Module containing enzax's definition of a kinetic model."""
 
 from abc import ABC, abstractmethod
+from typing import Any
 
 import equinox as eqx
 import jax.numpy as jnp
@@ -155,7 +156,6 @@
             self.parameters.log_conc_unbalanced,
             self.structure,
         )
-<<<<<<< HEAD
         flux_list = []
         for i, rate_equation in enumerate(self.structure.rate_equations):
             ipt = rate_equation.get_input(
@@ -166,7 +166,6 @@
             )
             flux_list.append(rate_equation(conc, ipt))
         return jnp.array(flux_list)
-=======
         t = [f(conc, self.parameters) for f in self.rate_equations]
         out = jnp.array(t)
         return out
@@ -174,7 +173,7 @@
 
 class KineticModelSbml(KineticModel):
     balanced_ids: PyTree
-    sym_module: any
+    sym_module: Any
 
     def flux(
         self,
@@ -185,5 +184,4 @@
                 **self.parameters, **dict(zip(self.balanced_ids, conc_balanced))
             )
         )
-        return flux
->>>>>>> 823b4f0a
+        return flux